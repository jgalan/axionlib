name: Validation

on:
  workflow_dispatch:
  workflow_call:

env:
  CMAKE_BUILD_TYPE: Release
  REST_PATH: /rest/axionlib/install
  AXION_LIB_PATH: axionlib
  BRANCH_NAME: ${{ github.head_ref || github.ref_name }}

defaults:
  run:
    shell: bash

jobs:
<<<<<<< HEAD
  
=======
  framework-validation:
    uses: rest-for-physics/framework/.github/workflows/validation.yml@master

>>>>>>> 09e0ad87
  libCheck:
    name: Validate library
    runs-on: ubuntu-latest
    container:
      image: ghcr.io/lobis/root-geant4-garfield:rest-for-physics
    steps:
<<<<<<< HEAD
      - uses: rest-for-physics/framework/.github/actions/checkout@submodule-validation
        with:
          branch: ${{ env.BRANCH_NAME }}
          repository: rest-for-physics/axionlib
          path: ${{ env.AXION_LIB_PATH }}
      - run: python3 ${{ env.AXION_LIB_PATH }}/pipeline/validateLibrary.py ..
=======
      - uses: actions/checkout@v3
      - run: python3 pipeline/validateLibrary.py .
>>>>>>> 09e0ad87

  build-axionlib:
    name: Build only axionlib
    runs-on: ubuntu-latest
    container:
      image: ghcr.io/lobis/root-geant4-garfield:rest-for-physics
    steps:
      - uses: actions/checkout@v3
      - name: Build and install
        uses: rest-for-physics/framework/.github/actions/build@master
        with:
          cmake-flags: "-DCMAKE_INSTALL_PREFIX=${{ env.REST_PATH }} -DCMAKE_BUILD_TYPE=${{ env.CMAKE_BUILD_TYPE }} -DREST_WELCOME=ON -DRESTLIB_AXION=ON -DREST_MPFR=ON"
          branch: ${{ env.BRANCH_NAME }}
      - name: Verify pre-commit config files match
        run: |
          cd $GITHUB_WORKSPACE
          curl https://raw.githubusercontent.com/rest-for-physics/framework/master/scripts/validatePreCommitConfig.py | python
      - name: Cache framework installation
        id: axionlib-install-cache
        uses: actions/cache@v3
        with:
          key: ${{ env.BRANCH_NAME }}-${{ github.sha }}
          path: ${{ env.REST_PATH }}

  macros-health:
    name: "Macros with clean error output"
    runs-on: ubuntu-latest
    container:
      image: ghcr.io/lobis/root-geant4-garfield:rest-for-physics
    needs: [ build-axionlib ]
    steps:
      - uses: rest-for-physics/framework/.github/actions/checkout@submodule-validation
        with:
          branch: ${{ env.BRANCH_NAME }}
          repository: rest-for-physics/axionlib
          path: ${{ env.AXION_LIB_PATH }}
      - name: Restore cache
        uses: actions/cache@v3
        id: axionlib-install-cache
        with:
          key: ${{ env.BRANCH_NAME }}-${{ github.sha }}
          path: ${{ env.REST_PATH }}
      - name: Load restRootMacros in axiolib standalone
        run: |
          source ${{ env.REST_PATH }}/thisREST.sh
          cd ${{ env.AXION_LIB_PATH }}/pipeline
          export DISPLAY=localhost:0.0
          echo "Running validation script"
          python3 validateMacros.py

  Physics:
    name: Check physics
    runs-on: ubuntu-latest
    container:
      image: ghcr.io/lobis/root-geant4-garfield:rest-for-physics
    needs: [ build-axionlib ]
    steps:
<<<<<<< HEAD
    - uses: rest-for-physics/framework/.github/actions/checkout@submodule-validation
        with:
          branch: ${{ env.BRANCH_NAME }}
          repository: rest-for-physics/axionlib
          path: ${{ env.AXION_LIB_PATH }}
    - name: Restore cache
      uses: actions/cache@v3
      id: axionlib-install-cache
      with:
        key: ${{ env.BRANCH_NAME }}-${{ github.sha }}
        path: ${{ env.REST_PATH }}
    - name: Basic physics tests
      run: |
        source ${{ env.REST_PATH }}/thisREST.sh
        cd ${{ env.AXION_LIB_PATH }}/pipeline/physics/
        wget https://sultan.unizar.es/axionlib-data/bufferGas/He.abs
        wget https://sultan.unizar.es/axionlib-data/bufferGas/He.nff
        wget https://sultan.unizar.es/axionlib-data/bufferGas/Ne.abs
        wget https://sultan.unizar.es/axionlib-data/bufferGas/Ne.nff
        wget https://sultan.unizar.es/axionlib-data/bufferGas/bufferGases.rml
        wget https://sultan.unizar.es/axionlib-data/magneticField/fields.rml
        wget https://sultan.unizar.es/axionlib-data/magneticField/Bykovskiy_201906.dat
        restRoot -b -q AxionPhysicsValidation.C
=======
      - uses: actions/checkout@v3
      - name: Restore cache
        uses: actions/cache@v3
        id: axionlib-install-cache
        with:
          key: ${{ env.BRANCH_NAME }}-${{ github.sha }}
          path: ${{ env.REST_PATH }}
      - name: Basic physics tests
        run: |
          source ${{ env.REST_PATH }}/thisREST.sh
          cd pipeline/physics/
          wget https://sultan.unizar.es/axionlib-data/bufferGas/He.abs
          wget https://sultan.unizar.es/axionlib-data/bufferGas/He.nff
          wget https://sultan.unizar.es/axionlib-data/bufferGas/Ne.abs
          wget https://sultan.unizar.es/axionlib-data/bufferGas/Ne.nff
          wget https://sultan.unizar.es/axionlib-data/bufferGas/bufferGases.rml
          wget https://sultan.unizar.es/axionlib-data/magneticField/fields.rml
          wget https://sultan.unizar.es/axionlib-data/magneticField/Bykovskiy_201906.dat
          restRoot -b -q AxionPhysicsValidation.C
>>>>>>> 09e0ad87

  Metadata:
    name: Check metadata
    runs-on: ubuntu-latest
    container:
      image: ghcr.io/lobis/root-geant4-garfield:rest-for-physics
    needs: [ build-axionlib ]
    steps:
<<<<<<< HEAD
    - uses: rest-for-physics/framework/.github/actions/checkout@submodule-validation
        with:
          branch: ${{ env.BRANCH_NAME }}
          repository: rest-for-physics/axionlib
          path: ${{ env.AXION_LIB_PATH }}
    - name: Restore cache
      uses: actions/cache@v3
      id: axionlib-install-cache
      with:
        key: ${{ env.BRANCH_NAME }}-${{ github.sha }}
        path: ${{ env.REST_PATH }}
    - name: Magnetic field
      run: |
        source ${{ env.REST_PATH }}/thisREST.sh
        cd ${{ env.AXION_LIB_PATH }}/pipeline/metadata/magneticField/
        wget https://rest-for-physics.github.io/axionlib-data/magneticField/fields.rml
        wget https://rest-for-physics.github.io/axionlib-data/magneticField/Bykovskiy_201906.dat
        python magneticField.py
        cd trilinear
        wget https://rest-for-physics.github.io/axionlib-data/magneticField/fields.rml
        restRoot -b -q GetMagneticField_test.C
        cd ../boundary/
        restRoot -b -q Boundaries_test.C
    - name: Optics Mirrors
      run: |
        source ${{ env.REST_PATH }}/thisREST.sh
        cd ${{ env.AXION_LIB_PATH }}/pipeline/metadata/optics/
        wget https://rest-for-physics.github.io/axionlib-data/optics/optics.rml
        wget https://rest-for-physics.github.io/axionlib-data/opticsMirror/mirrors.rml
        wget https://rest-for-physics.github.io/axionlib-data/opticsMirror/Reflectivity_Single_C_30_SiO2_0.N901f
        wget https://rest-for-physics.github.io/axionlib-data/opticsMirror/Transmission_Single_C_30_SiO2_0.N901f
        wget https://rest-for-physics.github.io/axionlib-data/opticsMirror/Reflectivity_Single_Au_250_Ni_0.4.N901f
        wget https://rest-for-physics.github.io/axionlib-data/opticsMirror/Transmission_Single_Au_250_Ni_0.4.N901f
        python mirrors.py
    - name: MCPL Optics
      run: |
        source ${{ env.REST_PATH }}/thisREST.sh
        cd ${{ env.AXION_LIB_PATH }}/pipeline/metadata/optics/
        wget https://rest-for-physics.github.io/axionlib-data/optics/optics.rml
        python mcpl.py
    - name: X-ray transmission
      run: |
        source ${{ env.REST_PATH }}/thisREST.sh
        cd ${{ env.AXION_LIB_PATH }}/pipeline/metadata/transmission/
        wget https://rest-for-physics.github.io/axionlib-data/transmission/windows.rml
        wget https://rest-for-physics.github.io/axionlib-data/transmission/Al.sol
        wget https://rest-for-physics.github.io/axionlib-data/transmission/Si.sol
        wget https://rest-for-physics.github.io/axionlib-data/transmission/Si3N4.sol
        export LD_LIBRARY_PATH=$LD_LIBRARY_PATH:${{ env.REST_PATH }}/mpfr-4.0.2/install/lib
        python windowPlot.py
    - name: Solar flux
      run: |
        source ${{ env.REST_PATH }}/thisREST.sh
        cd ${{ env.AXION_LIB_PATH }}/pipeline/metadata/solarFlux/
        wget https://rest-for-physics.github.io/axionlib-data/solarFlux/fluxes.rml
        wget https://rest-for-physics.github.io/axionlib-data/solarFlux/Dummy_Galan_202202.spt
        wget https://rest-for-physics.github.io/axionlib-data/solarFlux/Primakoff_Gianotti_201904.dat
        wget https://rest-for-physics.github.io/axionlib-data/solarFlux/Primakoff_LennertHoof_202203.dat
        python solarTests.py
        python solarPlot.py
        python compare.py
=======
      - uses: actions/checkout@v3
      - name: Restore cache
        uses: actions/cache@v3
        id: axionlib-install-cache
        with:
          key: ${{ env.BRANCH_NAME }}-${{ github.sha }}
          path: ${{ env.REST_PATH }}
      - name: Magnetic field
        run: |
          source ${{ env.REST_PATH }}/thisREST.sh
          cd pipeline/metadata/magneticField/
          wget https://rest-for-physics.github.io/axionlib-data/magneticField/fields.rml
          wget https://rest-for-physics.github.io/axionlib-data/magneticField/Bykovskiy_201906.dat
          python magneticField.py
          cd trilinear
          wget https://rest-for-physics.github.io/axionlib-data/magneticField/fields.rml
          restRoot -b -q GetMagneticField_test.C
          cd ../boundary/
          restRoot -b -q Boundaries_test.C
      - name: Optics Mirrors
        run: |
          source ${{ env.REST_PATH }}/thisREST.sh
          cd pipeline/metadata/optics/
          wget https://rest-for-physics.github.io/axionlib-data/optics/optics.rml
          wget https://rest-for-physics.github.io/axionlib-data/opticsMirror/mirrors.rml
          wget https://rest-for-physics.github.io/axionlib-data/opticsMirror/Reflectivity_Single_C_30_SiO2_0.N901f
          wget https://rest-for-physics.github.io/axionlib-data/opticsMirror/Transmission_Single_C_30_SiO2_0.N901f
          wget https://rest-for-physics.github.io/axionlib-data/opticsMirror/Reflectivity_Single_Au_250_Ni_0.4.N901f
          wget https://rest-for-physics.github.io/axionlib-data/opticsMirror/Transmission_Single_Au_250_Ni_0.4.N901f
          python mirrors.py
      - name: MCPL Optics
        run: |
          source ${{ env.REST_PATH }}/thisREST.sh
          cd pipeline/metadata/optics/
          wget https://rest-for-physics.github.io/axionlib-data/optics/optics.rml
          python mcpl.py
      - name: X-ray transmission
        run: |
          source ${{ env.REST_PATH }}/thisREST.sh
          cd pipeline/metadata/transmission/
          wget https://rest-for-physics.github.io/axionlib-data/transmission/windows.rml
          wget https://rest-for-physics.github.io/axionlib-data/transmission/Al.sol
          wget https://rest-for-physics.github.io/axionlib-data/transmission/Si.sol
          wget https://rest-for-physics.github.io/axionlib-data/transmission/Si3N4.sol
          export LD_LIBRARY_PATH=$LD_LIBRARY_PATH:${{ env.REST_PATH }}/mpfr-4.0.2/install/lib
          python windowPlot.py
      - name: Solar flux
        run: |
          source ${{ env.REST_PATH }}/thisREST.sh
          cd pipeline/metadata/solarFlux/
          wget https://rest-for-physics.github.io/axionlib-data/solarFlux/fluxes.rml
          wget https://rest-for-physics.github.io/axionlib-data/solarFlux/Dummy_Galan_202202.spt
          wget https://rest-for-physics.github.io/axionlib-data/solarFlux/Primakoff_Gianotti_201904.dat
          wget https://rest-for-physics.github.io/axionlib-data/solarFlux/Primakoff_LennertHoof_202203.dat
          python solarTests.py
          python solarPlot.py
          python compare.py
>>>>>>> 09e0ad87

  Ray-tracing:
    name: Check ray-tracing processing chain
    runs-on: ubuntu-latest
    container:
      image: ghcr.io/lobis/root-geant4-garfield:rest-for-physics
    needs: [ build-axionlib ]
    steps:
<<<<<<< HEAD
    - uses: rest-for-physics/framework/.github/actions/checkout@submodule-validation
        with:
          branch: ${{ env.BRANCH_NAME }}
          repository: rest-for-physics/axionlib
          path: ${{ env.AXION_LIB_PATH }}
    - name: Restore cache
      uses: actions/cache@v3
      id: axionlib-install-cache
      with:
        key: ${{ env.BRANCH_NAME }}-${{ github.sha }}
        path: ${{ env.REST_PATH }}
    - name: XMM optics bench ray-tracing
      run: |
        source ${{ env.REST_PATH }}/thisREST.sh
        export REST_NEVENTS=1000
        export REST_RUN=100
        cd ${{ env.AXION_LIB_PATH }}/pipeline/ray-tracing/optics/
        wget https://rest-for-physics.github.io/axionlib-data/optics/xmm.rml
        wget https://rest-for-physics.github.io/axionlib-data/optics/XMM.Wolter
        wget https://rest-for-physics.github.io/axionlib-data/opticsMirror/Reflectivity_Single_Au_250_Ni_0.4.N901f
        wget https://rest-for-physics.github.io/axionlib-data/opticsMirror/Transmission_Single_Au_250_Ni_0.4.N901f
        restManager --c opticsBench.rml
        restRoot -b -q ValidateXMM.C'("OpticsBench_Yaw_0.05_Dev_0.005_BabyIAXO_Run00100.root")'
    - name: Window transmission
      run: |
        source ${{ env.REST_PATH }}/thisREST.sh
        cd ${{ env.AXION_LIB_PATH }}/pipeline/ray-tracing/transmission/
        wget https://rest-for-physics.github.io/axionlib-data/transmission/Si.sol
        restManager --c emptyWindow.rml
        restRoot ValidateTransmission.C'("EmptyVacuumWindow.root", 0.07, 0.09)'
        restManager --c shiftedWindow.rml
        restRoot ValidateTransmission.C'("ShiftedVacuumWindow", 0.3, 0.5)'
        restManager --c siWindow.rml
        restRoot -b -q ValidateTransmission.C'("SiWindow.root", 0.9, 1)'
    - name: Axion-field integration
      run: |
        source ${{ env.REST_PATH }}/thisREST.sh
        cd ${{ env.AXION_LIB_PATH }}/pipeline/ray-tracing/axion-field/
        wget https://rest-for-physics.github.io/axionlib-data/magneticField/fields.rml
        wget https://rest-for-physics.github.io/axionlib-data/magneticField/Bykovskiy_201906.dat
        wget https://sultan.unizar.es/axionlib-data/bufferGas/He.abs
        wget https://sultan.unizar.es/axionlib-data/bufferGas/He.nff
        wget https://rest-for-physics.github.io/axionlib-data/bufferGas/bufferGases.rml
        restManager --c photonConversion.rml
        restRoot -b -q Validate.C'(5.86614e-19, 1.61288)'
        python3 validateStreamer.py
=======
      - uses: actions/checkout@v3
      - name: Restore cache
        uses: actions/cache@v3
        id: axionlib-install-cache
        with:
          key: ${{ env.BRANCH_NAME }}-${{ github.sha }}
          path: ${{ env.REST_PATH }}
      - name: XMM optics bench ray-tracing
        run: |
          source ${{ env.REST_PATH }}/thisREST.sh
          export REST_NEVENTS=1000
          export REST_RUN=100
          cd pipeline/ray-tracing/optics/
          wget https://rest-for-physics.github.io/axionlib-data/optics/xmm.rml
          wget https://rest-for-physics.github.io/axionlib-data/optics/XMM.Wolter
          wget https://rest-for-physics.github.io/axionlib-data/opticsMirror/Reflectivity_Single_Au_250_Ni_0.4.N901f
          wget https://rest-for-physics.github.io/axionlib-data/opticsMirror/Transmission_Single_Au_250_Ni_0.4.N901f
          restManager --c opticsBench.rml
          restRoot -b -q ValidateXMM.C'("OpticsBench_Yaw_0.05_Dev_0.005_BabyIAXO_Run00100.root")'
      - name: Window transmission
        run: |
          source ${{ env.REST_PATH }}/thisREST.sh
          cd pipeline/ray-tracing/transmission/
          wget https://rest-for-physics.github.io/axionlib-data/transmission/Si.sol
          restManager --c emptyWindow.rml
          restRoot ValidateTransmission.C'("EmptyVacuumWindow.root", 0.07, 0.09)'
          restManager --c shiftedWindow.rml
          restRoot ValidateTransmission.C'("ShiftedVacuumWindow", 0.3, 0.5)'
          restManager --c siWindow.rml
          restRoot -b -q ValidateTransmission.C'("SiWindow.root", 0.9, 1)'
      - name: Axion-field integration
        run: |
          source ${{ env.REST_PATH }}/thisREST.sh
          cd pipeline/ray-tracing/axion-field/
          wget https://rest-for-physics.github.io/axionlib-data/magneticField/fields.rml
          wget https://rest-for-physics.github.io/axionlib-data/magneticField/Bykovskiy_201906.dat
          wget https://sultan.unizar.es/axionlib-data/bufferGas/He.abs
          wget https://sultan.unizar.es/axionlib-data/bufferGas/He.nff
          wget https://rest-for-physics.github.io/axionlib-data/bufferGas/bufferGases.rml
          restManager --c photonConversion.rml
          restRoot -b -q Validate.C'(5.86614e-19, 1.61288)'
          python3 validateStreamer.py
>>>>>>> 09e0ad87
<|MERGE_RESOLUTION|>--- conflicted
+++ resolved
@@ -15,30 +15,19 @@
     shell: bash
 
 jobs:
-<<<<<<< HEAD
-  
-=======
-  framework-validation:
-    uses: rest-for-physics/framework/.github/workflows/validation.yml@master
-
->>>>>>> 09e0ad87
+
   libCheck:
     name: Validate library
     runs-on: ubuntu-latest
     container:
       image: ghcr.io/lobis/root-geant4-garfield:rest-for-physics
     steps:
-<<<<<<< HEAD
       - uses: rest-for-physics/framework/.github/actions/checkout@submodule-validation
         with:
           branch: ${{ env.BRANCH_NAME }}
           repository: rest-for-physics/axionlib
           path: ${{ env.AXION_LIB_PATH }}
       - run: python3 ${{ env.AXION_LIB_PATH }}/pipeline/validateLibrary.py ..
-=======
-      - uses: actions/checkout@v3
-      - run: python3 pipeline/validateLibrary.py .
->>>>>>> 09e0ad87
 
   build-axionlib:
     name: Build only axionlib
@@ -96,7 +85,6 @@
       image: ghcr.io/lobis/root-geant4-garfield:rest-for-physics
     needs: [ build-axionlib ]
     steps:
-<<<<<<< HEAD
     - uses: rest-for-physics/framework/.github/actions/checkout@submodule-validation
         with:
           branch: ${{ env.BRANCH_NAME }}
@@ -120,27 +108,6 @@
         wget https://sultan.unizar.es/axionlib-data/magneticField/fields.rml
         wget https://sultan.unizar.es/axionlib-data/magneticField/Bykovskiy_201906.dat
         restRoot -b -q AxionPhysicsValidation.C
-=======
-      - uses: actions/checkout@v3
-      - name: Restore cache
-        uses: actions/cache@v3
-        id: axionlib-install-cache
-        with:
-          key: ${{ env.BRANCH_NAME }}-${{ github.sha }}
-          path: ${{ env.REST_PATH }}
-      - name: Basic physics tests
-        run: |
-          source ${{ env.REST_PATH }}/thisREST.sh
-          cd pipeline/physics/
-          wget https://sultan.unizar.es/axionlib-data/bufferGas/He.abs
-          wget https://sultan.unizar.es/axionlib-data/bufferGas/He.nff
-          wget https://sultan.unizar.es/axionlib-data/bufferGas/Ne.abs
-          wget https://sultan.unizar.es/axionlib-data/bufferGas/Ne.nff
-          wget https://sultan.unizar.es/axionlib-data/bufferGas/bufferGases.rml
-          wget https://sultan.unizar.es/axionlib-data/magneticField/fields.rml
-          wget https://sultan.unizar.es/axionlib-data/magneticField/Bykovskiy_201906.dat
-          restRoot -b -q AxionPhysicsValidation.C
->>>>>>> 09e0ad87
 
   Metadata:
     name: Check metadata
@@ -149,7 +116,6 @@
       image: ghcr.io/lobis/root-geant4-garfield:rest-for-physics
     needs: [ build-axionlib ]
     steps:
-<<<<<<< HEAD
     - uses: rest-for-physics/framework/.github/actions/checkout@submodule-validation
         with:
           branch: ${{ env.BRANCH_NAME }}
@@ -211,65 +177,6 @@
         python solarTests.py
         python solarPlot.py
         python compare.py
-=======
-      - uses: actions/checkout@v3
-      - name: Restore cache
-        uses: actions/cache@v3
-        id: axionlib-install-cache
-        with:
-          key: ${{ env.BRANCH_NAME }}-${{ github.sha }}
-          path: ${{ env.REST_PATH }}
-      - name: Magnetic field
-        run: |
-          source ${{ env.REST_PATH }}/thisREST.sh
-          cd pipeline/metadata/magneticField/
-          wget https://rest-for-physics.github.io/axionlib-data/magneticField/fields.rml
-          wget https://rest-for-physics.github.io/axionlib-data/magneticField/Bykovskiy_201906.dat
-          python magneticField.py
-          cd trilinear
-          wget https://rest-for-physics.github.io/axionlib-data/magneticField/fields.rml
-          restRoot -b -q GetMagneticField_test.C
-          cd ../boundary/
-          restRoot -b -q Boundaries_test.C
-      - name: Optics Mirrors
-        run: |
-          source ${{ env.REST_PATH }}/thisREST.sh
-          cd pipeline/metadata/optics/
-          wget https://rest-for-physics.github.io/axionlib-data/optics/optics.rml
-          wget https://rest-for-physics.github.io/axionlib-data/opticsMirror/mirrors.rml
-          wget https://rest-for-physics.github.io/axionlib-data/opticsMirror/Reflectivity_Single_C_30_SiO2_0.N901f
-          wget https://rest-for-physics.github.io/axionlib-data/opticsMirror/Transmission_Single_C_30_SiO2_0.N901f
-          wget https://rest-for-physics.github.io/axionlib-data/opticsMirror/Reflectivity_Single_Au_250_Ni_0.4.N901f
-          wget https://rest-for-physics.github.io/axionlib-data/opticsMirror/Transmission_Single_Au_250_Ni_0.4.N901f
-          python mirrors.py
-      - name: MCPL Optics
-        run: |
-          source ${{ env.REST_PATH }}/thisREST.sh
-          cd pipeline/metadata/optics/
-          wget https://rest-for-physics.github.io/axionlib-data/optics/optics.rml
-          python mcpl.py
-      - name: X-ray transmission
-        run: |
-          source ${{ env.REST_PATH }}/thisREST.sh
-          cd pipeline/metadata/transmission/
-          wget https://rest-for-physics.github.io/axionlib-data/transmission/windows.rml
-          wget https://rest-for-physics.github.io/axionlib-data/transmission/Al.sol
-          wget https://rest-for-physics.github.io/axionlib-data/transmission/Si.sol
-          wget https://rest-for-physics.github.io/axionlib-data/transmission/Si3N4.sol
-          export LD_LIBRARY_PATH=$LD_LIBRARY_PATH:${{ env.REST_PATH }}/mpfr-4.0.2/install/lib
-          python windowPlot.py
-      - name: Solar flux
-        run: |
-          source ${{ env.REST_PATH }}/thisREST.sh
-          cd pipeline/metadata/solarFlux/
-          wget https://rest-for-physics.github.io/axionlib-data/solarFlux/fluxes.rml
-          wget https://rest-for-physics.github.io/axionlib-data/solarFlux/Dummy_Galan_202202.spt
-          wget https://rest-for-physics.github.io/axionlib-data/solarFlux/Primakoff_Gianotti_201904.dat
-          wget https://rest-for-physics.github.io/axionlib-data/solarFlux/Primakoff_LennertHoof_202203.dat
-          python solarTests.py
-          python solarPlot.py
-          python compare.py
->>>>>>> 09e0ad87
 
   Ray-tracing:
     name: Check ray-tracing processing chain
@@ -278,7 +185,6 @@
       image: ghcr.io/lobis/root-geant4-garfield:rest-for-physics
     needs: [ build-axionlib ]
     steps:
-<<<<<<< HEAD
     - uses: rest-for-physics/framework/.github/actions/checkout@submodule-validation
         with:
           branch: ${{ env.BRANCH_NAME }}
@@ -324,48 +230,4 @@
         wget https://rest-for-physics.github.io/axionlib-data/bufferGas/bufferGases.rml
         restManager --c photonConversion.rml
         restRoot -b -q Validate.C'(5.86614e-19, 1.61288)'
-        python3 validateStreamer.py
-=======
-      - uses: actions/checkout@v3
-      - name: Restore cache
-        uses: actions/cache@v3
-        id: axionlib-install-cache
-        with:
-          key: ${{ env.BRANCH_NAME }}-${{ github.sha }}
-          path: ${{ env.REST_PATH }}
-      - name: XMM optics bench ray-tracing
-        run: |
-          source ${{ env.REST_PATH }}/thisREST.sh
-          export REST_NEVENTS=1000
-          export REST_RUN=100
-          cd pipeline/ray-tracing/optics/
-          wget https://rest-for-physics.github.io/axionlib-data/optics/xmm.rml
-          wget https://rest-for-physics.github.io/axionlib-data/optics/XMM.Wolter
-          wget https://rest-for-physics.github.io/axionlib-data/opticsMirror/Reflectivity_Single_Au_250_Ni_0.4.N901f
-          wget https://rest-for-physics.github.io/axionlib-data/opticsMirror/Transmission_Single_Au_250_Ni_0.4.N901f
-          restManager --c opticsBench.rml
-          restRoot -b -q ValidateXMM.C'("OpticsBench_Yaw_0.05_Dev_0.005_BabyIAXO_Run00100.root")'
-      - name: Window transmission
-        run: |
-          source ${{ env.REST_PATH }}/thisREST.sh
-          cd pipeline/ray-tracing/transmission/
-          wget https://rest-for-physics.github.io/axionlib-data/transmission/Si.sol
-          restManager --c emptyWindow.rml
-          restRoot ValidateTransmission.C'("EmptyVacuumWindow.root", 0.07, 0.09)'
-          restManager --c shiftedWindow.rml
-          restRoot ValidateTransmission.C'("ShiftedVacuumWindow", 0.3, 0.5)'
-          restManager --c siWindow.rml
-          restRoot -b -q ValidateTransmission.C'("SiWindow.root", 0.9, 1)'
-      - name: Axion-field integration
-        run: |
-          source ${{ env.REST_PATH }}/thisREST.sh
-          cd pipeline/ray-tracing/axion-field/
-          wget https://rest-for-physics.github.io/axionlib-data/magneticField/fields.rml
-          wget https://rest-for-physics.github.io/axionlib-data/magneticField/Bykovskiy_201906.dat
-          wget https://sultan.unizar.es/axionlib-data/bufferGas/He.abs
-          wget https://sultan.unizar.es/axionlib-data/bufferGas/He.nff
-          wget https://rest-for-physics.github.io/axionlib-data/bufferGas/bufferGases.rml
-          restManager --c photonConversion.rml
-          restRoot -b -q Validate.C'(5.86614e-19, 1.61288)'
-          python3 validateStreamer.py
->>>>>>> 09e0ad87
+        python3 validateStreamer.py