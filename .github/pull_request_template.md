--- conflicted
+++ resolved
@@ -1,9 +1,5 @@
 Please, REMOVE this text! This is just a template to serve as a reminder.
-<<<<<<< HEAD
 
-=======
-  
->>>>>>> b96d3e66
 Please, give as much detail as possible at your PR and create the simplest possible PR to facilitate reviewing.
 
 If your PR fixes a given issue, please specify the number followed by #
@@ -23,11 +19,7 @@
 
 Reminder: Please, new features and upgrades should be sufficiently documented and a corresponding validation test at the pipeline should be implemented.
 
-<<<<<<< HEAD
-Reminder: Adding this to your PR description will notify members at the library_dev team: @rest-for-physics/rawlib
-=======
 Reminder: Adding this to your PR description will notify members at the library_dev team: @rest-for-physics/axionlib
->>>>>>> b96d3e66
 
 Reminder: When writing your PR description remember to leave any necessary instructions to test the new implementation.
 
