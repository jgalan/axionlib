/*************************************************************************
 * This file is part of the REST software framework.                     *
 *                                                                       *
 * Copyright (C) 2016 GIFNA/TREX (University of Zaragoza)                *
 * For more information see https://gifna.unizar.es/trex                 *
 *                                                                       *
 * REST is free software: you can redistribute it and/or modify          *
 * it under the terms of the GNU General Public License as published by  *
 * the Free Software Foundation, either version 3 of the License, or     *
 * (at your option) any later version.                                   *
 *                                                                       *
 * REST is distributed in the hope that it will be useful,               *
 * but WITHOUT ANY WARRANTY; without even the implied warranty of        *
 * MERCHANTABILITY or FITNESS FOR A PARTICULAR PURPOSE. See the          *
 * GNU General Public License for more details.                          *
 *                                                                       *
 * You should have a copy of the GNU General Public License along with   *
 * REST in $REST_PATH/LICENSE.                                           *
 * If not, see https://www.gnu.org/licenses/.                            *
 * For the list of contributors see $REST_PATH/CREDITS.                  *
 *************************************************************************/

/////////////////////////////////////////////////////////////////////////
/// This class describes an axion helioscope signal using different
/// aproximations, calculating an expected rate as a function of energy
/// (independent of position).
///
///    \code
///			<TRestAxionHelioscopeSignal name="BabyIAXO" nature="signal"
///							conversionType="IAXO" bores="2"
///							magnetRadius="35cm" magnetLength="10m"
///magnetStrength="2T" 							opticsEfficiency="0.3" windowEfficiency="0.8">
///
///				<!-- TRestComponent common fields -->
///				<parameter name="parameterizationNodes" value="{0.0001,0.001,0.01,0.1,1}" />
///				<cVariable name="energy" range="(0,10)keV" bins="20" />
///
///				<!-- Solar flux -->
///				<TRestAxionSolarQCDFlux name="LennertHoofPrimakoff" verboseLevel="warning" >
///					<parameter name="couplingType" value="g_ag"/>
///					<parameter name="couplingStrength" value="1.e-10"/>
///					<parameter name="fluxDataFile"
///value="Primakoff_LennertHoof_202203.dat"/>
///
///					<parameter name="seed" value="137" />
///				</TRestAxionSolarQCDFlux>
///
///				<!-- Buffer gas -->
///    			<TRestAxionBufferGas name="helium" verboseLevel="warning">
///        			<gas name="He" density="0.0025e-6g/cm^3"/>
///    			</TRestAxionBufferGas>
///
///				<!-- Detector response -->
///				<TRestResponse name="XenonNeon" variable="energy">
///					<parameter name="filename" value="XenonNeon_50Pct_1.4bar.N150f" />
///				</TRestResponse>
///
///			</TRestAxionHelioscopeSignal>
///    </TRestAxionHelioscopeSignal>
///    \endcode
///
///----------------------------------------------------------------------
///
/// REST-for-Physics - Software for Rare Event Searches Toolkit
///
/// History of developments:
///
/// 2023-December: First implementation of TRestAxionHelioscopeSignal
/// Javier Galan
///
/// \class TRestAxionHelioscopeSignal
/// \author: Javier Galan (javier.galan.lacarra@cern.ch)
///
/// <hr>
///
#include "TRestAxionHelioscopeSignal.h"

#include <numeric>

#include "TKey.h"

ClassImp(TRestAxionHelioscopeSignal);

///////////////////////////////////////////////
/// \brief Default constructor
///
TRestAxionHelioscopeSignal::TRestAxionHelioscopeSignal() { Initialize(); }

/////////////////////////////////////////////
/// \brief Constructor loading data from a config file
///
/// If no configuration path is defined using TRestMetadata::SetConfigFilePath
/// the path to the config file must be specified using full path, absolute or
/// relative.
///
/// The default behaviour is that the config file must be specified with
/// full path, absolute or relative.
///
/// \param cfgFileName A const char* giving the path to an RML file.
/// \param name The name of the specific metadata. It will be used to find the
/// corresponding TRestAxionMagneticField section inside the RML.
///
TRestAxionHelioscopeSignal::TRestAxionHelioscopeSignal(const char* cfgFileName, const std::string& name)
    : TRestComponent(cfgFileName) {
    Initialize();

    LoadConfigFromFile(fConfigFileName, name);

    if (GetVerboseLevel() >= TRestStringOutput::REST_Verbose_Level::REST_Info) PrintMetadata();
}

///////////////////////////////////////////////
/// \brief Default destructor
///
TRestAxionHelioscopeSignal::~TRestAxionHelioscopeSignal() {
    if (fField) delete fField;
}

///////////////////////////////////////////////
/// \brief It will initialize the data frame with the filelist and column names
/// (or observables) that have been defined by the user.
///
void TRestAxionHelioscopeSignal::Initialize() {
    TRestComponent::Initialize();

    SetSectionName(this->ClassName());

    if (fField == nullptr) fField = new TRestAxionField();

    FillHistograms();
}

///////////////////////////////////////////////
/// \brief It returns the intensity/rate (in seconds) corresponding to the
/// formula evaluated at the position of the parameter space given by point
/// and integrated to the parameter space cell volume.
///
/// The size of the point vector must have the same dimension as the dimensions
/// of the variables of the distribution.
///
Double_t TRestAxionHelioscopeSignal::GetSignalRate(std::vector<Double_t> point, Double_t mass) {
    if (GetDimensions() != point.size()) {
        RESTError << "Point should have same dimensions as number of variables!" << RESTendl;
        return 0;
    }

    if (GetDimensions() != 1) {
        RESTError << "Point should have only 1-dimension! Energy" << RESTendl;
        return 0;
    }

    Double_t flux = fFlux->GetFluxAtEnergy(point[0], mass);  // cm-2 s-1 keV-1

    Double_t probability = 0;
    if (fConversionType == "IAXO") {
        probability = fOpticsEfficiency * fWindowEfficiency * fField->GammaTransmissionProbability(mass);

        // We assume all flux ends up inside the spot. No XY dependency of signal.
        Double_t apertureArea = TMath::Pi() * fMagnetRadius * units("cm") * fMagnetRadius * units("cm");

        flux *= fBores * apertureArea;
    }

    Double_t signal = flux * probability;

    Double_t normFactor = 1;
    /// There should be only 1-dimension. Rate is integrated to the particular bin size.
    for (size_t n = 0; n < GetDimensions(); n++) {
        normFactor *= (fRanges[n].Y() - fRanges[n].X()) / fNbins[n];
    }

    return normFactor * signal;  // s-1
}

/////////////////////////////////////////////
/// \brief It will produce a histogram with the distribution using the formula
/// contributions.
///
/// TODO: The histogram is filled just by evaluating the formula, but it would
/// be more realistic that we fill the histograms with a number N of entries
/// that mimic a MC generation scheme similar to TRestComponentDataSet.
///
void TRestAxionHelioscopeSignal::FillHistograms() {
    if (!HasNodes()) return;
    fNodeDensity.clear();

    RESTInfo << "Generating N-dim histogram for " << GetName() << RESTendl;

<<<<<<< HEAD
	int nIndex = 0;
	for( const auto &node : fParameterizationNodes )
	{
		TString hName = fParameter + "_" + DoubleToString(node);

		Int_t* bins = new Int_t[fNbins.size()];
		Double_t* xlow = new Double_t[fNbins.size()];
		Double_t* xhigh = new Double_t[fNbins.size()];

		for (size_t n = 0; n < fNbins.size(); n++) {
			bins[n] = fNbins[n];
			xlow[n] = fRanges[n].X();
			xhigh[n] = fRanges[n].Y();
		}

		THnD* hNd = new THnD(hName, hName, fNbins.size(), bins, xlow, xhigh);

		// Calculate the bin width in each dimension
		std::vector<double> binWidths;
		for (size_t i = 0; i < fNbins.size(); ++i) {
			double width = static_cast<double>(xhigh[i] - xlow[i]) / bins[i];
			binWidths.push_back(width);
		}

		// Nested loop to iterate over each bin and print its center
		std::vector<int> binIndices(fNbins.size(), 0);  // Initialize bin indices to 0 in each dimension

		bool carry = false;
		while (!carry) {
			// Calculate the center of the current bin in each dimension
			std::vector<double> binCenter;
			for (size_t i = 0; i < fNbins.size(); ++i)
				binCenter.push_back(xlow[i] + (binIndices[i] + 0.5) * binWidths[i]);

			hNd->Fill(binCenter.data(), GetSignalRate(binCenter, node));

			// Update bin indices for the next iteration
			carry = true;
			for (size_t i = 0; i < fNbins.size(); ++i) {
				binIndices[i]++;
				if (binIndices[i] < bins[i]) {
					carry = false;
					break;
				}
				binIndices[i] = 0;
			}
		}

		fNodeDensity.push_back(hNd);
		fActiveNode = nIndex;
		nIndex++;
	}
=======
    int nIndex = 0;
    for (const auto& node : fParameterizationNodes) {
        TString hName = fParameter + "_" + DoubleToString(node);

        Int_t* bins = new Int_t[fNbins.size()];
        Double_t* xlow = new Double_t[fNbins.size()];
        Double_t* xhigh = new Double_t[fNbins.size()];

        for (size_t n = 0; n < fNbins.size(); n++) {
            bins[n] = fNbins[n];
            xlow[n] = fRanges[n].X();
            xhigh[n] = fRanges[n].Y();
        }

        THnD* hNd = new THnD(hName, hName, fNbins.size(), bins, xlow, xhigh);

        // Calculate the bin width in each dimension
        std::vector<double> binWidths;
        for (size_t i = 0; i < fNbins.size(); ++i) {
            double width = static_cast<double>(xhigh[i] - xlow[i]) / bins[i];
            binWidths.push_back(width);
        }

        // Nested loop to iterate over each bin and print its center
        std::vector<int> binIndices(fNbins.size(), 0);  // Initialize bin indices to 0 in each dimension

        bool carry = false;
        while (!carry) {
            // Calculate the center of the current bin in each dimension
            std::vector<double> binCenter;
            for (size_t i = 0; i < fNbins.size(); ++i)
                binCenter.push_back(xlow[i] + (binIndices[i] + 0.5) * binWidths[i]);

            hNd->Fill(binCenter.data(), GetSignalRate(binCenter));

            // Update bin indices for the next iteration
            carry = true;
            for (size_t i = 0; i < fNbins.size(); ++i) {
                binIndices[i]++;
                if (binIndices[i] < bins[i]) {
                    carry = false;
                    break;
                }
                binIndices[i] = 0;
            }
        }

        fNodeDensity.push_back(hNd);
        fActiveNode = nIndex;
        nIndex++;
    }
>>>>>>> e77dc984
}

/////////////////////////////////////////////
/// \brief Prints on screen the information about the metadata members of TRestAxionSolarFlux
///
void TRestAxionHelioscopeSignal::PrintMetadata() {
    TRestComponent::PrintMetadata();

    RESTMetadata << "Magnet bores : " << fBores << RESTendl;
    RESTMetadata << "Magnet radius : " << fMagnetRadius * units("cm") << " cm" << RESTendl;
    RESTMetadata << "Magnet length : " << fMagnetLength * units("m") << " m" << RESTendl;
    RESTMetadata << "Magnet field : " << fMagnetStrength * units("T") << " T" << RESTendl;
    RESTMetadata << " " << RESTendl;

    RESTMetadata << "Optics efficiency : " << fOpticsEfficiency << RESTendl;
    RESTMetadata << "Window efficiency : " << fWindowEfficiency << RESTendl;

    RESTMetadata << "----" << RESTendl;
}

/////////////////////////////////////////////
/// \brief It customizes the retrieval of XML data values of this class
///
void TRestAxionHelioscopeSignal::InitFromConfigFile() {
    TRestComponent::InitFromConfigFile();

    if (fVariables.size() != 1) {
        RESTError << "TRestAxionHelioscopeSignal::InitFromConfigFile."
                  << " Signal should be build with just 1-variable. Energy." << RESTendl;
    } else if (fVariables[0] != "energy") {
        RESTError << "The first variable should be energy. We recommend to name that variable as \"energy\"."
                  << RESTendl;
        RESTError << "Please, double-check the variables definition inside "
                     "TRestAxionHelioscopeSignal::TRestComponent."
                  << RESTendl;
    }

    if (fFlux) {
        delete fFlux;
        fFlux = nullptr;
    }
    fFlux = (TRestAxionSolarFlux*)this->InstantiateChildMetadata("TRestAxionSolarQCDFlux");
    fFlux->Initialize();

    if (fGas) {
        delete fGas;
        fGas = nullptr;
    }
    fGas = (TRestAxionBufferGas*)this->InstantiateChildMetadata("TRestAxionBufferGas");

    if (fField == nullptr) fField = new TRestAxionField();

    fField->SetMagneticField(GetMagnetStrength());
    fField->SetCoherenceLength(GetMagnetLength());
    fField->AssignBufferGas(fGas);
}<|MERGE_RESOLUTION|>--- conflicted
+++ resolved
@@ -186,60 +186,6 @@
 
     RESTInfo << "Generating N-dim histogram for " << GetName() << RESTendl;
 
-<<<<<<< HEAD
-	int nIndex = 0;
-	for( const auto &node : fParameterizationNodes )
-	{
-		TString hName = fParameter + "_" + DoubleToString(node);
-
-		Int_t* bins = new Int_t[fNbins.size()];
-		Double_t* xlow = new Double_t[fNbins.size()];
-		Double_t* xhigh = new Double_t[fNbins.size()];
-
-		for (size_t n = 0; n < fNbins.size(); n++) {
-			bins[n] = fNbins[n];
-			xlow[n] = fRanges[n].X();
-			xhigh[n] = fRanges[n].Y();
-		}
-
-		THnD* hNd = new THnD(hName, hName, fNbins.size(), bins, xlow, xhigh);
-
-		// Calculate the bin width in each dimension
-		std::vector<double> binWidths;
-		for (size_t i = 0; i < fNbins.size(); ++i) {
-			double width = static_cast<double>(xhigh[i] - xlow[i]) / bins[i];
-			binWidths.push_back(width);
-		}
-
-		// Nested loop to iterate over each bin and print its center
-		std::vector<int> binIndices(fNbins.size(), 0);  // Initialize bin indices to 0 in each dimension
-
-		bool carry = false;
-		while (!carry) {
-			// Calculate the center of the current bin in each dimension
-			std::vector<double> binCenter;
-			for (size_t i = 0; i < fNbins.size(); ++i)
-				binCenter.push_back(xlow[i] + (binIndices[i] + 0.5) * binWidths[i]);
-
-			hNd->Fill(binCenter.data(), GetSignalRate(binCenter, node));
-
-			// Update bin indices for the next iteration
-			carry = true;
-			for (size_t i = 0; i < fNbins.size(); ++i) {
-				binIndices[i]++;
-				if (binIndices[i] < bins[i]) {
-					carry = false;
-					break;
-				}
-				binIndices[i] = 0;
-			}
-		}
-
-		fNodeDensity.push_back(hNd);
-		fActiveNode = nIndex;
-		nIndex++;
-	}
-=======
     int nIndex = 0;
     for (const auto& node : fParameterizationNodes) {
         TString hName = fParameter + "_" + DoubleToString(node);
@@ -273,7 +219,7 @@
             for (size_t i = 0; i < fNbins.size(); ++i)
                 binCenter.push_back(xlow[i] + (binIndices[i] + 0.5) * binWidths[i]);
 
-            hNd->Fill(binCenter.data(), GetSignalRate(binCenter));
+			hNd->Fill(binCenter.data(), GetSignalRate(binCenter, node));
 
             // Update bin indices for the next iteration
             carry = true;
@@ -291,7 +237,6 @@
         fActiveNode = nIndex;
         nIndex++;
     }
->>>>>>> e77dc984
 }
 
 /////////////////////////////////////////////
