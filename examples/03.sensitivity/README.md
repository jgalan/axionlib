
## Available configuration files

- `BabyIAXO.rml`: It will serve to reproduce the sensitivityof BabyIAXO data taking phase. We include vacuum phase and a combination of vacuum and 73 density settings that extend the axion search up to 0.25 eV.
- `IAXO.rml`: 

Parameter | Units | BabyIAXO | IAXO baseline | IAXO upgraded |
  :---:   | :---: |  :---:   |     :---:     |      :---:    |
B         |   T   |    ~2    |     ~2.5      |      ~3.5     |
L         |   m   |    10    |      20       |       22      |
A         | m$^2$ |    0.77  |      2.3      |       3.9     |
----------|-------|----------|---------------|---------------|
b         | keV$^{-1}$cm$^{-2}$s$^{-1}$ | 1$\times$10$^{-7}$ | 1$\times$10$^{-8}$ | 1$\times$10$^{-9}$ |
$\epsilon_d$ |    |   0.7    |      0.8      |     0.8       |
$\epsilon_o$ |    |   0.35   |      0.7      |     0.7       |
a         | cm$^2$ |  2$\times$0.3 | 8$\times$0.15 | 8$\times$0.15 |
$\epsilon_t$ |    |   0.5    |      0.5      |     0.5       |
t         | year  |   3+3    |      6+6      |    10+10      |

## Vacuum sensitivity curve generation

```
restRoot
[0] TRestSensitivity sens("BabyIAXO.rml", "VacuumPhase");
[1] sens.GenerateCurve()
[2] sens.ExportCurve("output/BabyIAXO_vacuum.txt", 0 )
```

## Combined vacuum and gas phase sensitivity curve generation

We need first to pre-generate the signals for the different density settings.

```
<<<<<<< HEAD
restRoot
[0] .L GenerateSignalComponents.C
[1] GenerateSignalComponents( "BabyIAXO.rml", "GasSignal" );
```

Then, inside `TRestSensitivity` we define an experiment list, with a
column which defines the signal to be used, with common background
and common exposure time.

```
[0] TRestSensitivity sens("BabyIAXO.rml", "CombinedPhase");
[1] sens.GenerateCurve()
[2] sens.ExportCurve("output/BabyIAXO_vacuum.txt", 0 )
```

**Hints**
- A detailed x-ray detector response is included in the signal calculation. The pre-calculated response matrix will be convoluted with the axion energy spectrum resulting in a calculation that is 150 times (number of reponse matrix bins) more expensive. If removed, calculation should achieve better computational timing.
- The number of parameter nodes, mass values at which the signal is calculated is of the order of 500 points, which will lead to a HD curve. Reducing the number of points by increasing the parameter `stepParameterValue` will also reduce the computational cost.
=======
TRestSensitivity sens("BabyIAXO.rml", "VacuumPhase");
sens.GetExperiment(0)->GetSignal()->RegenerateParametricNodes(0.001,10,1.02,true);
sens.GenerateCurve()
sens.ExportCurve("vacuum.txt", 0 )
```
>>>>>>> 4a39f361
<|MERGE_RESOLUTION|>--- conflicted
+++ resolved
@@ -25,13 +25,11 @@
 [1] sens.GenerateCurve()
 [2] sens.ExportCurve("output/BabyIAXO_vacuum.txt", 0 )
 ```
-
 ## Combined vacuum and gas phase sensitivity curve generation
 
 We need first to pre-generate the signals for the different density settings.
 
 ```
-<<<<<<< HEAD
 restRoot
 [0] .L GenerateSignalComponents.C
 [1] GenerateSignalComponents( "BabyIAXO.rml", "GasSignal" );
@@ -49,11 +47,4 @@
 
 **Hints**
 - A detailed x-ray detector response is included in the signal calculation. The pre-calculated response matrix will be convoluted with the axion energy spectrum resulting in a calculation that is 150 times (number of reponse matrix bins) more expensive. If removed, calculation should achieve better computational timing.
-- The number of parameter nodes, mass values at which the signal is calculated is of the order of 500 points, which will lead to a HD curve. Reducing the number of points by increasing the parameter `stepParameterValue` will also reduce the computational cost.
-=======
-TRestSensitivity sens("BabyIAXO.rml", "VacuumPhase");
-sens.GetExperiment(0)->GetSignal()->RegenerateParametricNodes(0.001,10,1.02,true);
-sens.GenerateCurve()
-sens.ExportCurve("vacuum.txt", 0 )
-```
->>>>>>> 4a39f361
+- The number of parameter nodes, mass values at which the signal is calculated is of the order of 500 points, which will lead to a HD curve. Reducing the number of points by increasing the parameter `stepParameterValue` will also reduce the computational cost.